--- conflicted
+++ resolved
@@ -200,18 +200,19 @@
 	" Cache a few pertinent options for convenience.
 	let sw = shiftwidth()
 	let ts = &ts
+	let conceal = b:txtfmt_cfg_conceal
 	if !&expandtab
 		if sw == ts
 			" 1-to-1 correspondence between tabstop and indent
-			return '^\t\+'
+			let re = '\t\+'
 		else
 			if ts % sw == 0 || sw % ts == 0
 				if sw < ts
 					" Note: A tab represents whole number of indents.
-					return '^\t\+\%( \{' . sw . '}\)\{1,' . (ts / sw - 1) . '}'
+					let re = '\t\+\%( \{' . sw . '}\)\{1,' . (ts / sw - 1) . '}'
 				else
 					" Note: A shift represents a whole number of tabs.
-					return '^\%(\t\{' . (sw / ts) . '}\)\+'
+					let re = '\%(\t\{' . (sw / ts) . '}\)\+'
 				endif
 			else
 				" Neither ts nor sw multiple of the other
@@ -321,8 +322,8 @@
 						let p = '\|' . p
 					endif
 				endwhile
-				let p = '^\%(' . p . '\)'
-				return substitute(p, 'MOD', MOD, 'g')
+				let p = '\%(' . p . '\)'
+				let re = substitute(p, 'MOD', MOD, 'g')
 			endif
 		endif
 	else
@@ -330,26 +331,79 @@
 		" Multiple of 'sw' spaces
 		" Design Decision: Ignore tabs, which shouldn't be used for leading
 		" indent when 'expandtab' is set.
-		return '^\%( \{' . sw . '}\)\+'
+		let re = '\%( \{' . sw . '}\)\+'
 	endif
+	return re
 endfu
 " >>>
 " Function: s:Hide_leading_indent_maybe <<<
 fu! s:Hide_leading_indent_maybe()
+	" Initialize the leading indent regex to an option-specific template that
+	" may be adjusted later.
 	if b:txtfmt_cfg_leadingindent == 'none'
 		" Don't create any regions for leading indent.
 		return
 	elseif b:txtfmt_cfg_leadingindent == 'space'
-		let re_li = '^ \+'
+		let re_li = ' \+'
 	elseif b:txtfmt_cfg_leadingindent == 'tab'
-		let re_li = '^\t\+'
+		let re_li = '\t\+'
 	elseif b:txtfmt_cfg_leadingindent == 'white'
-		let re_li = '^\s\+'
+		let re_li = '\s\+'
 	elseif b:txtfmt_cfg_leadingindent == 'smart'
 		" Note: Generate complex pattern that depends upon effective 'sw' and
 		" 'ts' settings.
 		let re_li = s:Get_smart_leading_indent_patt()
 	endif
+	" Cache regex for a single, unescaped token of any type.
+	let re_tok = b:txtfmt_re_any_tok
+	" Modify the templates, taking 'conceal' into account.
+	if b:txtfmt_cfg_conceal
+		" Replace all spaces and tabs in pattern with an alternation whose first
+		" alternative matches any number of unescaped tokens (including 0).
+		" Design Decision Needed: Consider highlighting useless end tokens
+		" within regions specially: (e.g., end clr in a fmt only region).
+		" Design Consideration: They're harmless, and are cleaned up
+		" automatically by auto-map operations, so we shouldn't mess up the
+		" leading indent width simply to call attention to them. However, if
+		" users's 'cocu' setting causes tokens to be visible, it might make
+		" sense to show them somehow.
+		" Hmm... Actually, they'll already be visible in that case; would we
+		" want to highlight them red or something? Doing so might give the
+		" mistaken impression that they're red fg/bg tokens.
+		" Problem: Useless end tokens are not recognized as tokens: as it is
+		" now, therefore, they already mess up the indent width. To change
+		" this, I could either have 2 distinct leading indent groups (one for
+		" tokens one for true whitespace), or I could keep a single leading
+		" indent group, but have a low-priority end token group that is
+		" contained by leading indent.
+		" Explanation: An end token that ends a region (i.e., isn't useless)
+		" is of type Tf_tok or Tf{cui}_tok_{bg_idx}. If the new tok group
+		" (say, Tf_invalid or somesuch) is lower priority than, and cannot be
+		" contained by, these groups, the definitions should be trivial. The
+		" question is, how would we want these highlighted? I would say that
+		" in the 'conceal' case, we'd want them concealed unless 'cocu'
+		" prevents it, in which case, they'd be shown normally. Hmm... This is
+		" the way it is for normal (useful) tokens. In the 'noconceal' case,
+		" we probably just want the useless tokens to be visible, but what
+		" about the indent width?
+		" <<< UNDER CONSTRUCTION >>>
+		let re_li = substitute(re_li, '\%( \|\\t\)',
+			\'\\%(' . escape(re_tok, '\') . '*&\\)', 'g')
+	else
+		" In 'noconceal' case, treat unescaped tokens just like single spaces:
+		" i.e., both a literal space and \s in pattern should match the token.
+		let re_li = substitute(re_li, '\%( \|\\s\)',
+			\'\\%(' . escape(re_tok, '\') . '\\| \\)', 'g')
+	endif
+	" Also match blank lines (whitespace and tokens only)
+	let re_li = '^\%(\%(\s\|' . re_tok . '\)\+$\|' . re_li . '\)'
+	" Now the tricky part: need to be able to match *any* portion of the
+	" leading indent independently of the rest of it.
+	let re_tok_or_ws = '\%(\s\|' . re_tok . '\)'
+	let re_li = re_tok_or_ws . '\+\ze'
+		\.re_tok_or_ws . '*'
+		\.'\%(' . re_li . '\)\@<='
+
 	" Create the syntax group that will hide all highlighting in whatever is
 	" considered to be leading indent.
 	" Vim Idiosyncrasy: Can't use commas in the group name patterns. This
@@ -362,12 +416,27 @@
 	" TODO: Any other groups? Is Tf_conceal used for anything? What about
 	" cluster Tf0_all? Could I use that to simplify here?
 	exe 'syn match Tf_leading_indent /' . re_li . '/ contained'
-		\ . ' containedin=Tf\d\+_\%(clr\|fmt\|bgc\)\+'
-		\ . '\%(_\%(\d\+\)\)\+\%(_rtd\)\?'
+		\ . ' containedin=@Tf'.b:txtfmt_color_uniq_idx.'_all'
+		\ . (b:txtfmt_cfg_conceal ? ',Tf_tok' : ',@Tf'.b:txtfmt_color_uniq_idx.'_tok')
 	" Note: No such color as 'none': simply leave color unset.
 	" TODO: Any reason to avoid setting gui in cterm and vice-versa (as we do
 	" in Define_syntax)?
 	hi Tf_leading_indent gui=none cterm=none
+
+	if b:txtfmt_cfg_conceal
+		" Treat unescaped tokens within leading whitespace differently from
+		" the whitespace: 
+		" TODO: Appears that this isn't needed because a contained group
+		" doesn't override the conceal attribute of the containing group.
+		" Rationale: I thought I might need this to ensure that the tokens
+		" would be concealed though the surrounding whitespace is not.
+		"exe 'syn match Tf_tok_in_li /' . re_tok
+			"\. '/ contained containedin=Tf_leading_indent transparent conceal'
+	else
+		exe 'syn match Tf_tok_in_li /' . re_tok
+			\. '/ contained containedin=Tf_leading_indent contains=NONE'
+		hi link Tf_tok_in_li Tf_conceal
+	endif
 endfu
 " >>>
 " Function: s:Define_syntax() <<<
@@ -410,6 +479,10 @@
 		let eq_bgc = ' ctermbg='
 		let eq_fmt = ' cterm='
 	endif
+
+	" Give ourselves a chance to make leading indent immune to highlighting
+	" (as determined by 'leadingindent' option).
+	call s:Hide_leading_indent_maybe()
 
 	" Note: Originally, the skip patterns were assigned to region-specific
 	" vars in the generated code; however, there was no need for this, as the
@@ -438,7 +511,7 @@
 		" of cursor pos and 'cocu' setting causes them to be shown,
 		" transparent ensures they'll have the correct background color (and
 		" we probably want foreground visible in that case).
-		exe 'syn match Tf_tok /'.b:txtfmt_re_any_tok.'/ contained transparent conceal'
+		exe 'syn match Tf_tok /'.b:txtfmt_re_any_tok.'/ contained transparent conceal keepend'
 		let conceal = ' conceal'
 	else
 		" Initialize tok concealment cluster with top-level group.
@@ -556,57 +629,13 @@
 		endif
 		" Note: In the 'noconceal' case, cluster will be populated later.
 		let containedin_def .= b:txtfmt_cfg_conceal ? ',Tf_tok' : ',@Tf'.cui.'_tok'
+		if b:txtfmt_cfg_leadingindent != 'none'
+			let containedin_def .= ',Tf_leading_indent,Tf_tok_in_li'
+		endif
 	else
 		let containedin_def = ''
 	endif
 	" >>>
-<<<<<<< HEAD
-	" Define special default token group <<<
-	" This group ensures that 'no clr', 'no bgc', and 'no fmt' tokens at top
-	" level (including those that end a clr only, bgc only, or fmt only group)
-	" will be concealed.
-	" Order note: This region is defined here to ensure that it has a lower
-	" priority than any of the other txtfmt regions that can be begun by a
-	" default token.
-	exe 'syn match Tf_def_tok /['.b:txtfmt_re_any_etok_atom.']/ contained'.conceal
-	hi link Tf_def_tok Tf_conceal
-	" >>>
-	" Choose cterm or gui versions of color and format assignments
-	if use_gui_defs
-		let eq_clr = ' guifg='
-		let eq_bgc = ' guibg='
-		let eq_fmt = ' gui='
-	else
-		let eq_clr = ' ctermfg='
-		let eq_bgc = ' ctermbg='
-		let eq_fmt = ' cterm='
-	endif
-	" NOTES TO PRESERVE
-	" TODO - Decide whether the inner_esc regions obviate the need for the
-	" skip-def. (I don't think so...)
-	" UNDER CONSTRUCTION
-
-	" Create background-color specific concealment groups
-	" Note: Use cui to ensure that different buffers could have different sets
-	" of background colors in effect
-	" Loop over active colors only (with the aid of index indirection array)
-	" Note: Looking back at this a long time after writing, I wondered why the
-	" background-specific conceal groups were needed; the answer is that,
-	" depending on setting of 'concealcursor' and 'conceallevel' options,
-	" there may be times when tokens are visible, and in such cases, we'd like
-	" the token's background color to match its surroundings.
-	let pi = 1
-	while pi <= (b:txtfmt_cfg_bgcolor ? b:txtfmt_cfg_numbgcolors : 0)
-		let i = b:txtfmt_cfg_bgcolor{pi}
-		exe 'hi Tf'.cui.'_conceal_'.i.' '.eq_bgc.b:txtfmt_bgc{i}.eq_clr.b:txtfmt_bgc{i}
-		let pi = pi + 1
-	endwhile
-	" Create vars to facilitate switching between normal (toplevel)
-	" concealment group and background-color-specific groups
-	let matchgroup_top_def = ' matchgroup=Tf_conceal'
-	let matchgroup_def = matchgroup_top_def
-=======
->>>>>>> d63df85d
 
 	" Important Note: The following line may be executed on the Vim command
 	" line to regenerate the code within the BEGIN...<<< / END...>>> markers.
@@ -1306,9 +1335,6 @@
 			endwhile
 		endif
 	endif
-	" Give ourselves a chance to make leading indent immune to highlighting
-	" (as determined by 'leadingindent' option).
-	call s:Hide_leading_indent_maybe()
 endfu	" >>>
 " Function: s:Define_syntax_syncing() <<<
 fu! s:Define_syntax_syncing()
