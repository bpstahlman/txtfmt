--- conflicted
+++ resolved
@@ -2107,11 +2107,6 @@
 " (prescriptive) mode, it clears existing fmts. For colors, 0 means 'no color'.
 fu! s:Parse_fmt_clr_transformer(specs)
 	" Strip off the selector if it was supplied.
-<<<<<<< HEAD
-	" Note: Selector is 'protect-for' at this point: it's being developed on
-	" another branch...
-=======
->>>>>>> c9d5797c
 	" Note: The following patterns strip leading and trailing whitespace on the
 	" components.
 	" TODO: Consider using match() to find any `/' (would be more efficient).
@@ -2121,27 +2116,18 @@
 		" Effectively empty spec. Return NOP object.
 		return {}
 	endif
-<<<<<<< HEAD
-	" Initalize return object.
-	let rgns = {}
-=======
 	" Initalize non-empty return object.
 	let ret = {'sel': {'op': '!', 'val': 1}, 'rgns': {}}
 	let rgns = ret.rgns
 	if !empty(sel)
 		let ret.sel = s:Parse_selector(sel)
 	endif
->>>>>>> c9d5797c
 	" Split the comma or space-separated f/c/k components
 	" Note: Use of explicit commas can produce empty components anywhere, even
 	" at end: set keepempty to facilitate detection.
 	" Note: Because we've stripped trailing whitespace, a trailing empty
-<<<<<<< HEAD
-	" component can be caused only by comma.
-=======
 	" component can be caused only by comma; accordingly, the \ze\S is
 	" superfluous.
->>>>>>> c9d5797c
 	let re_sep = '\s*,\s*\|\s\+'
 	let fcks = split(specs, re_sep, 1)
 	" Loop over the f/c/k components
@@ -2236,7 +2222,7 @@
 			throw "Invalid type specifier in fmt/clr transformer spec: " . t
 		endif
 	endfor
-	return rgns
+	return ret
 endfu
 
 " This version enforced the simpler (Perl regex flag style) format for the fmt
@@ -3267,8 +3253,6 @@
 			if ti.loc == '}' | let sel_end_found = 1 | endif
 			if ti.loc == '{' | let sel_beg_found = 1 | endif
 			call add(toks, ti)
-<<<<<<< HEAD
-=======
 			""""
 			" !!!! UNDER CONSTRUCTION !!!!
 			" REFACTOR_TODO: Validate this logic and remove 'Under Construction'...
@@ -3302,7 +3286,6 @@
 			""""
 			" Update for next iteration...
 			let sel_cmp_prev = sel_cmp
->>>>>>> c9d5797c
 		else
 			" No more tokens in range (and hit hlable or end of buffer before
 			" finding one past range).
@@ -3332,7 +3315,6 @@
 		let sel_cmp_prev = sel_cmp
 		let sel_end_found_prev = sel_end_found
 	endwhile
-
 	return toks
 endfu
 
@@ -4182,11 +4164,7 @@
 	if !exists('g:dbg_display_on') || !g:dbg_display_on
 		return
 	endif
-<<<<<<< HEAD
-	echomsg ""
-=======
 	echomsg "\r"
->>>>>>> c9d5797c
 	echomsg a:context
 	for ti in a:toks
 		if ti.typ == 'eob'
@@ -4198,11 +4176,7 @@
 				\, ti.rgn, ti.idx, empty(ti.action) ? ' ' : ti.action , ti.typ, ti.loc)
 		endif
 	endfor
-<<<<<<< HEAD
-	echomsg ""
-=======
 	echomsg "\r"
->>>>>>> c9d5797c
 endfu
 
 fu! s:Operate_region(pspecs, opt)
